package library

import (
	"fmt"
	"strings"

	"golang.org/x/xerrors"

	"github.com/aquasecurity/trivy-db/pkg/db"
	dbTypes "github.com/aquasecurity/trivy-db/pkg/types"
	"github.com/aquasecurity/trivy-db/pkg/vulnsrc/vulnerability"
	"github.com/aquasecurity/trivy/pkg/detector/library/compare"
	"github.com/aquasecurity/trivy/pkg/detector/library/compare/maven"
	"github.com/aquasecurity/trivy/pkg/detector/library/compare/npm"
	"github.com/aquasecurity/trivy/pkg/detector/library/compare/pep440"
	"github.com/aquasecurity/trivy/pkg/detector/library/compare/rubygems"
	ftypes "github.com/aquasecurity/trivy/pkg/fanal/types"
	"github.com/aquasecurity/trivy/pkg/log"
	"github.com/aquasecurity/trivy/pkg/types"
)

var ErrSBOMSupportOnly = xerrors.New("SBOM support only")

// NewDriver returns a driver according to the library type
func NewDriver(libType string) (Driver, error) {
	var ecosystem dbTypes.Ecosystem
	var comparer compare.Comparer

	switch libType {
	case ftypes.Bundler, ftypes.GemSpec:
		ecosystem = vulnerability.RubyGems
		comparer = rubygems.Comparer{}
	case ftypes.RustBinary, ftypes.Cargo:
		ecosystem = vulnerability.Cargo
		comparer = compare.GenericComparer{}
	case ftypes.Composer:
		ecosystem = vulnerability.Composer
		comparer = compare.GenericComparer{}
	case ftypes.GoBinary, ftypes.GoModule:
		ecosystem = vulnerability.Go
		comparer = compare.GenericComparer{}
	case ftypes.Jar, ftypes.Pom, ftypes.Gradle:
		ecosystem = vulnerability.Maven
		comparer = maven.Comparer{}
	case ftypes.Npm, ftypes.Yarn, ftypes.Pnpm, ftypes.NodePkg, ftypes.JavaScript:
		ecosystem = vulnerability.Npm
		comparer = npm.Comparer{}
	case ftypes.NuGet, ftypes.DotNetCore:
		ecosystem = vulnerability.NuGet
		comparer = compare.GenericComparer{}
	case ftypes.Pipenv, ftypes.Poetry, ftypes.Pip, ftypes.PythonPkg:
		ecosystem = vulnerability.Pip
		comparer = pep440.Comparer{}
<<<<<<< HEAD
	case ftypes.PubSpec:
		ecosystem = vulnerability.Pub
=======
	case ftypes.Hex:
		ecosystem = vulnerability.Erlang
>>>>>>> 025e5099
		comparer = compare.GenericComparer{}
	case ftypes.Conan:
		ecosystem = vulnerability.Conan
		// Only semver can be used for version ranges
		// https://docs.conan.io/en/latest/versioning/version_ranges.html
		comparer = compare.GenericComparer{}
	case ftypes.Cocoapods:
		log.Logger.Warn("CocoaPods is supported for SBOM, not for vulnerability scanning")
		return Driver{}, ErrSBOMSupportOnly
	default:
		return Driver{}, xerrors.Errorf("unsupported type %s", libType)
	}
	return Driver{
		ecosystem: ecosystem,
		comparer:  comparer,
		dbc:       db.Config{},
	}, nil
}

// Driver represents security advisories for each programming language
type Driver struct {
	ecosystem dbTypes.Ecosystem
	comparer  compare.Comparer
	dbc       db.Config
}

// Type returns the driver ecosystem
func (d *Driver) Type() string {
	return string(d.ecosystem)
}

// DetectVulnerabilities scans buckets with the prefix according to the ecosystem.
// If "ecosystem" is pip, it looks for buckets with "pip::" and gets security advisories from those buckets.
// It allows us to add a new data source with the ecosystem prefix (e.g. pip::new-data-source)
// and detect vulnerabilities without specifying a specific bucket name.
func (d *Driver) DetectVulnerabilities(pkgID, pkgName, pkgVer string) ([]types.DetectedVulnerability, error) {
	// e.g. "pip::", "npm::"
	prefix := fmt.Sprintf("%s::", d.ecosystem)
	advisories, err := d.dbc.GetAdvisories(prefix, vulnerability.NormalizePkgName(d.ecosystem, pkgName))
	if err != nil {
		return nil, xerrors.Errorf("failed to get %s advisories: %w", d.ecosystem, err)
	}

	var vulns []types.DetectedVulnerability
	for _, adv := range advisories {
		if !d.comparer.IsVulnerable(pkgVer, adv) {
			continue
		}

		vuln := types.DetectedVulnerability{
			VulnerabilityID:  adv.VulnerabilityID,
			PkgID:            pkgID,
			PkgName:          pkgName,
			InstalledVersion: pkgVer,
			FixedVersion:     createFixedVersions(adv),
			DataSource:       adv.DataSource,
		}
		vulns = append(vulns, vuln)
	}

	return vulns, nil
}

func createFixedVersions(advisory dbTypes.Advisory) string {
	if len(advisory.PatchedVersions) != 0 {
		return strings.Join(advisory.PatchedVersions, ", ")
	}

	var fixedVersions []string
	for _, version := range advisory.VulnerableVersions {
		for _, s := range strings.Split(version, ",") {
			s = strings.TrimSpace(s)
			if !strings.HasPrefix(s, "<=") && strings.HasPrefix(s, "<") {
				s = strings.TrimPrefix(s, "<")
				fixedVersions = append(fixedVersions, strings.TrimSpace(s))
			}
		}
	}
	return strings.Join(fixedVersions, ", ")
}<|MERGE_RESOLUTION|>--- conflicted
+++ resolved
@@ -51,13 +51,11 @@
 	case ftypes.Pipenv, ftypes.Poetry, ftypes.Pip, ftypes.PythonPkg:
 		ecosystem = vulnerability.Pip
 		comparer = pep440.Comparer{}
-<<<<<<< HEAD
 	case ftypes.PubSpec:
 		ecosystem = vulnerability.Pub
-=======
+		comparer = compare.GenericComparer{}
 	case ftypes.Hex:
 		ecosystem = vulnerability.Erlang
->>>>>>> 025e5099
 		comparer = compare.GenericComparer{}
 	case ftypes.Conan:
 		ecosystem = vulnerability.Conan
